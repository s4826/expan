--- conflicted
+++ resolved
@@ -21,18 +21,9 @@
 
 def parse_metadata(filename):
 	"""
-<<<<<<< HEAD
-
-	Args:
-	    filename:
-
-	Returns:
-
-=======
 		Parse metadata file
 		Args:
 		filename - metadata file path
->>>>>>> 90289227
 	"""
 	metadata_file = open(filename)
 	metadata_s = metadata_file.read()
@@ -41,16 +32,6 @@
 
 def run_analysis(features_file, kpis_file, metadata_file):
 	"""
-<<<<<<< HEAD
-
-	Args:
-	    features_file:
-	    kpis_file:
-	    metadata_file:
-
-	Returns:
-
-=======
 		Load kpis and features from file and pass them to expan to perform delta and subgroup analyses
 
 		Args:
@@ -60,7 +41,6 @@
 
 		Returns:
 		delta analysis results and subgroup analysis results as a tuple
->>>>>>> 90289227
 	"""
 	kpis = pd.read_csv(kpis_file)
 	if features_file:
@@ -83,17 +63,8 @@
 
 def run_expan(xxx_todo_changeme):
 	"""
-<<<<<<< HEAD
-
-	Args:
-	    xxx_todo_changeme:
-
-	Returns:
-
-=======
 		Triggers expan to perform delta and subgroup analyses
 		Print response either to stdout or output file, if specified
->>>>>>> 90289227
 	"""
 	(features_file, kpis_file, metadata_file, output_file) = xxx_todo_changeme
 	(delta_result, sga_result) = run_analysis(features_file, kpis_file, metadata_file)
@@ -102,22 +73,11 @@
 
 def print_results(delta, sga, output_file):
 	"""
-<<<<<<< HEAD
-
-	Args:
-	    delta:
-	    sga:
-	    output_file:
-
-	Returns:
-
-=======
 		Print analyses results either to stdout or output file, if specified
 		Args:
 			delta - delta analysis results
 			sga - subgroup analysis results
 			output_file - output file path
->>>>>>> 90289227
 	"""
 	delta_s = pickle.dumps(delta)
 	sga_s = pickle.dumps(sga)
@@ -132,16 +92,7 @@
 
 def check_input_data(args):
 	"""
-<<<<<<< HEAD
-
-	Args:
-	    args:
-
-	Returns:
-
-=======
 		Check if kpi and metadata files are provided in input arguments
->>>>>>> 90289227
 	"""
 	print(args)
 	if not args.kpis:
@@ -152,16 +103,7 @@
 
 def prepare_cli_parameters(args):
 	"""
-<<<<<<< HEAD
-
-	Args:
-	    args:
-
-	Returns:
-
-=======
 		Parse input parameters
->>>>>>> 90289227
 	"""
 	check_input_data(args)
 	features_file = args.features
